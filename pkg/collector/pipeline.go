--- conflicted
+++ resolved
@@ -16,13 +16,8 @@
 
 import (
 	"context"
-<<<<<<< HEAD
-	"encoding/json"
 	"errors"
 	"fmt"
-	"net"
-=======
->>>>>>> 58de0a56
 	"net/http"
 	"sync"
 	"time"
@@ -129,15 +124,6 @@
 		return fmt.Errorf("Must use application/reports+json to upload reports")
 	}
 
-<<<<<<< HEAD
-	host, _, err := net.SplitHostPort(r.RemoteAddr)
-	if err != nil {
-		http.Error(w, err.Error(), http.StatusBadRequest)
-		return err
-	}
-
-=======
->>>>>>> 58de0a56
 	clock := p.clock
 	if clock == nil {
 		clock = defaultClock
@@ -149,24 +135,15 @@
 		return err
 	}
 
-<<<<<<< HEAD
 	// 204 isn't an error, per-se, but this does the right thing.
 	http.Error(w, "", http.StatusNoContent)
 
 	select {
-	case p.c <- &reports:
+	case p.c <- reports:
 		return nil
 	default:
 		return ErrDropped
 	}
-=======
-	for _, publisher := range p.processors {
-		publisher.ProcessReports(ctx, reports)
-	}
-	// 204 isn't an error, per-se, but this does the right thing.
-	http.Error(w, "", http.StatusNoContent)
-	return reports
->>>>>>> 58de0a56
 }
 
 // serveCORS handles OPTIONS requests by allowing POST requests with a
@@ -189,8 +166,8 @@
 }
 
 // Close stops the processing, such that anything in the queue
-// // gets processed, but nothing is added. It then waits until all
-// // processing workers have completed.
+// gets processed, but nothing is added. It then waits until all
+// processing workers have completed.
 func (p *Pipeline) Close() {
 	close(p.c)
 	p.wg.Wait()
