--- conflicted
+++ resolved
@@ -21,49 +21,11 @@
 	"github.com/google/go-cmp/cmp"
 )
 
-<<<<<<< HEAD
 // JSON marshalling and unmarshalling
 
-var jsonCases = []struct {
-	name     string
-	jsonFile string
-	parsed   []NelReport
-}{
-	{
-		"ValidNELReport",
-		"valid-nel-report.json",
-		[]NelReport{
-			NelReport{
-				Age:              500,
-				ReportType:       "network-error",
-				URL:              "https://example.com/about/",
-				Referrer:         "https://example.com/",
-				SamplingFraction: 0.5,
-				ServerIP:         "203.0.113.75",
-				Protocol:         "h2",
-				StatusCode:       200,
-				ElapsedTime:      45,
-				Type:             "ok",
-			},
-		},
-	},
-	{
-		"NonNELReport",
-		"non-nel-report.json",
-		[]NelReport{
-			NelReport{
-				Age:        500,
-				ReportType: "another-error",
-				URL:        "https://example.com/about/",
-				RawBody:    []byte(`{"random": "stuff", "ignore": 100}`),
-			},
-		},
-	},
-=======
 var jsonCases = []struct{ name string }{
 	{"valid-nel-report"},
 	{"non-nel-report"},
->>>>>>> abac2231
 }
 
 func TestNelReport(t *testing.T) {
@@ -77,19 +39,6 @@
 	// First test unmarshaling
 	for _, c := range jsonCases {
 		t.Run("Unmarshal:"+c.name, func(t *testing.T) {
-<<<<<<< HEAD
-			jsonData := testdata(t, c.jsonFile)
-
-			var got []NelReport
-			err := json.Unmarshal(jsonData, &got)
-			if err != nil {
-				t.Errorf("json.Unmarshal(%s): %v", compactJSON(jsonData), err)
-				return
-			}
-
-			if !cmp.Equal(got, c.parsed) {
-				t.Errorf("json.Unmarshal(%s) == %v, want %v", compactJSON(jsonData), got, c.parsed)
-=======
 			jsonFile := c.name + ".json"
 			parsedFile := c.name + ".parsed.json"
 			jsonData := testdata(t, jsonFile)
@@ -115,7 +64,6 @@
 			want := goldendata(t, parsedFile, got)
 			if !cmp.Equal(compactJSON(got), compactJSON(want)) {
 				t.Errorf("json.Unmarshal(%s) == %v, want %v", c.name, compactJSON(got), compactJSON(want))
->>>>>>> abac2231
 			}
 		})
 	}
@@ -123,11 +71,6 @@
 	// Then test marshaling
 	for _, c := range jsonCases {
 		t.Run("Marshal:"+c.name, func(t *testing.T) {
-<<<<<<< HEAD
-			want := testdata(t, c.jsonFile)
-
-			got, err := json.Marshal(c.parsed)
-=======
 			jsonFile := c.name + ".json"
 			parsedFile := c.name + ".parsed.json"
 			parsedData := testdata(t, parsedFile)
@@ -145,20 +88,14 @@
 			}
 
 			got, err := json.Marshal(reports)
->>>>>>> abac2231
 			if err != nil {
 				t.Errorf("json.Marshal(%s): %v", c.name, err)
 				return
 			}
 
-<<<<<<< HEAD
-			if !cmp.Equal(compactJSON(got), compactJSON(want)) {
-				t.Errorf("json.Marshal(%v) == %s, want %s", c.parsed, compactJSON(got), compactJSON(want))
-=======
 			want := testdata(t, jsonFile)
 			if !cmp.Equal(compactJSON(got), compactJSON(want)) {
 				t.Errorf("json.Marshal(%s) == %v, want %v", c.name, compactJSON(got), compactJSON(want))
->>>>>>> abac2231
 			}
 		})
 	}
